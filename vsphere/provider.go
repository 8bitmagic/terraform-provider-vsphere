package vsphere

import (
	"fmt"
	"time"

	"github.com/hashicorp/terraform/helper/schema"
	"github.com/hashicorp/terraform/terraform"
)

// defaultAPITimeout is a default timeout value that is passed to functions
// requiring contexts, and other various waiters.
var defaultAPITimeout = time.Minute * 5

// Provider returns a terraform.ResourceProvider.
func Provider() terraform.ResourceProvider {
	return &schema.Provider{
		Schema: map[string]*schema.Schema{
			"user": &schema.Schema{
				Type:        schema.TypeString,
				Required:    true,
				DefaultFunc: schema.EnvDefaultFunc("VSPHERE_USER", nil),
				Description: "The user name for vSphere API operations.",
			},

			"password": &schema.Schema{
				Type:        schema.TypeString,
				Required:    true,
				DefaultFunc: schema.EnvDefaultFunc("VSPHERE_PASSWORD", nil),
				Description: "The user password for vSphere API operations.",
			},

			"vsphere_server": &schema.Schema{
				Type:        schema.TypeString,
				Optional:    true,
				DefaultFunc: schema.EnvDefaultFunc("VSPHERE_SERVER", nil),
				Description: "The vSphere Server name for vSphere API operations.",
			},
			"allow_unverified_ssl": &schema.Schema{
				Type:        schema.TypeBool,
				Optional:    true,
				DefaultFunc: schema.EnvDefaultFunc("VSPHERE_ALLOW_UNVERIFIED_SSL", false),
				Description: "If set, VMware vSphere client will permit unverifiable SSL certificates.",
			},
			"vcenter_server": &schema.Schema{
				Type:        schema.TypeString,
				Optional:    true,
				DefaultFunc: schema.EnvDefaultFunc("VSPHERE_VCENTER", nil),
				Deprecated:  "This field has been renamed to vsphere_server.",
			},
			"client_debug": &schema.Schema{
				Type:        schema.TypeBool,
				Optional:    true,
				DefaultFunc: schema.EnvDefaultFunc("VSPHERE_CLIENT_DEBUG", false),
				Description: "govomomi debug",
			},
			"client_debug_path_run": &schema.Schema{
				Type:        schema.TypeString,
				Optional:    true,
				DefaultFunc: schema.EnvDefaultFunc("VSPHERE_CLIENT_DEBUG_PATH_RUN", ""),
				Description: "govomomi debug path for a single run",
			},
			"client_debug_path": &schema.Schema{
				Type:        schema.TypeString,
				Optional:    true,
				DefaultFunc: schema.EnvDefaultFunc("VSPHERE_CLIENT_DEBUG_PATH", ""),
				Description: "govomomi debug path for debug",
			},
		},

		ResourcesMap: map[string]*schema.Resource{
<<<<<<< HEAD
			"vsphere_datacenter":               resourceVSphereDatacenter(),
			"vsphere_file":                     resourceVSphereFile(),
			"vsphere_folder":                   resourceVSphereFolder(),
			"vsphere_host_port_group":          resourceVSphereHostPortGroup(),
			"vsphere_host_virtual_switch":      resourceVSphereHostVirtualSwitch(),
			"vsphere_license":                  resourceVSphereLicense(),
			"vsphere_virtual_disk":             resourceVSphereVirtualDisk(),
			"vsphere_virtual_machine":          resourceVSphereVirtualMachine(),
			"vsphere_virtual_machine_snapshot": resourceVSphereSnapshot(),
=======
			"vsphere_datacenter":          resourceVSphereDatacenter(),
			"vsphere_file":                resourceVSphereFile(),
			"vsphere_folder":              resourceVSphereFolder(),
			"vsphere_host_port_group":     resourceVSphereHostPortGroup(),
			"vsphere_host_virtual_switch": resourceVSphereHostVirtualSwitch(),
			"vsphere_license":             resourceVSphereLicense(),
			"vsphere_virtual_disk":        resourceVSphereVirtualDisk(),
			"vsphere_virtual_machine":     resourceVSphereVirtualMachine(),
			"vsphere_nas_datastore":       resourceVSphereNasDatastore(),
			"vsphere_vmfs_datastore":      resourceVSphereVmfsDatastore(),
>>>>>>> e2430882
		},

		DataSourcesMap: map[string]*schema.Resource{
			"vsphere_datacenter": dataSourceVSphereDatacenter(),
			"vsphere_host":       dataSourceVSphereHost(),
			"vsphere_vmfs_disks": dataSourceVSphereVmfsDisks(),
		},

		ConfigureFunc: providerConfigure,
	}
}

func providerConfigure(d *schema.ResourceData) (interface{}, error) {
	// Handle backcompat support for vcenter_server; once that is removed,
	// vsphere_server can just become a Required field that is referenced inline
	// in Config below.
	server := d.Get("vsphere_server").(string)

	if server == "" {
		server = d.Get("vcenter_server").(string)
	}

	if server == "" {
		return nil, fmt.Errorf(
			"One of vsphere_server or [deprecated] vcenter_server must be provided.")
	}

	config := Config{
		User:          d.Get("user").(string),
		Password:      d.Get("password").(string),
		InsecureFlag:  d.Get("allow_unverified_ssl").(bool),
		VSphereServer: server,
		Debug:         d.Get("client_debug").(bool),
		DebugPathRun:  d.Get("client_debug_path_run").(string),
		DebugPath:     d.Get("client_debug_path").(string),
	}

	return config.Client()
}<|MERGE_RESOLUTION|>--- conflicted
+++ resolved
@@ -69,7 +69,6 @@
 		},
 
 		ResourcesMap: map[string]*schema.Resource{
-<<<<<<< HEAD
 			"vsphere_datacenter":               resourceVSphereDatacenter(),
 			"vsphere_file":                     resourceVSphereFile(),
 			"vsphere_folder":                   resourceVSphereFolder(),
@@ -78,19 +77,9 @@
 			"vsphere_license":                  resourceVSphereLicense(),
 			"vsphere_virtual_disk":             resourceVSphereVirtualDisk(),
 			"vsphere_virtual_machine":          resourceVSphereVirtualMachine(),
+			"vsphere_nas_datastore":            resourceVSphereNasDatastore(),
+			"vsphere_vmfs_datastore":           resourceVSphereVmfsDatastore(),
 			"vsphere_virtual_machine_snapshot": resourceVSphereSnapshot(),
-=======
-			"vsphere_datacenter":          resourceVSphereDatacenter(),
-			"vsphere_file":                resourceVSphereFile(),
-			"vsphere_folder":              resourceVSphereFolder(),
-			"vsphere_host_port_group":     resourceVSphereHostPortGroup(),
-			"vsphere_host_virtual_switch": resourceVSphereHostVirtualSwitch(),
-			"vsphere_license":             resourceVSphereLicense(),
-			"vsphere_virtual_disk":        resourceVSphereVirtualDisk(),
-			"vsphere_virtual_machine":     resourceVSphereVirtualMachine(),
-			"vsphere_nas_datastore":       resourceVSphereNasDatastore(),
-			"vsphere_vmfs_datastore":      resourceVSphereVmfsDatastore(),
->>>>>>> e2430882
 		},
 
 		DataSourcesMap: map[string]*schema.Resource{
